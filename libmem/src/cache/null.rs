--- conflicted
+++ resolved
@@ -14,12 +14,8 @@
     {
         use serde::ser::SerializeMap;
 
-        if let Populated(address, bytes) = self {
-<<<<<<< HEAD
+        if let Populated(_, _) = self {
             let map = serializer.serialize_map(Some(2))?;
-=======
-            let mut map = serializer.serialize_map(Some(2))?;
->>>>>>> 5148a450
 
             map.end()
         } else {
