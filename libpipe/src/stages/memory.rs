use crate::{Clock, Locks, PipelineStage, Registers, Status};

use super::execute::ExecuteResult;
use libmem::module::MemoryModule;
use libseis::{
    registers::RegisterFlags,
    types::{Byte, Register, Short, Word},
};
use serde::Serialize;

#[derive(Debug, Clone, Serialize)]
enum ReadMode {
    /// Reading a byte from memory
    ReadByte {
        address: Word,
        register: Register,
        volatile: bool,
    },
    /// Reading a short from memory
    ReadShort {
        address: Word,
        register: Register,
        volatile: bool,
    },
    /// Reading a word from memory
    ReadWord {
        address: Word,
        register: Register,
        volatile: bool,
    },
}

#[derive(Debug, Clone, Serialize)]
enum WriteMode {
    /// Writing a byte to memory
    WriteByte {
        address: Word,
        value: Byte,
        volatile: bool,
    },
    /// Writing a short to memory
    WriteShort {
        address: Word,
        value: Short,
        volatile: bool,
    },
    /// Writing a word to memory
    WriteWord {
        address: Word,
        value: Word,
        volatile: bool,
    },
}

#[derive(Debug, Clone, Serialize, Default)]
enum State {
    #[default]
    Idle,
    Reading {
        mode: ReadMode,
        clocks: usize,
    },
    Writing {
        mode: WriteMode,
        clocks: usize,
    },
    Pushing {
        value: Word,
        sp: Word,
        clocks: usize,
    },
    Popping {
        register: Register,
        sp: Word,
        clocks: usize,
    },
    Ready {
        result: MemoryResult,
    },
    Squashed {
        wregs: RegisterFlags,
    },
}

#[derive(Debug, Clone, Serialize)]
pub enum MemoryResult {
    /// Nothing
    Nop,
<<<<<<< HEAD
    Squashed {
        wregs: RegisterFlags,
    },
    WriteReg1 {
        register: Register,
        value: Word,

        zf: bool,
        of: bool,
        eps: bool,
        nan: bool,
        inf: bool,
    },
=======
    /// Squashed instruction
    Squashed { wregs: RegisterFlags },
    /// Write data back to a register
    WriteReg1 { register: Register, value: Word },
    /// Write data back to a register and the stack pointer
>>>>>>> 15fcbeee
    WriteReg2 {
        register: Register,
        value: Word,
        sp: Word,

        zf: bool,
        of: bool,
        eps: bool,
        nan: bool,
        inf: bool,
    },
}

#[derive(Debug, Serialize, Default)]
pub struct Memory {
    state: State,
    forward: Option<MemoryResult>,
}

impl PipelineStage for Memory {
    type Prev = ExecuteResult;

    type Next = MemoryResult;

    fn clock(
        &mut self,
        _: Clock,
        _: &mut Registers,
        _: &mut Locks,
        _: &mut dyn MemoryModule,
    ) -> Clock {
        todo!()
    }

    fn forward(&mut self, _: Status<Self::Prev>) -> Status<Self::Next> {
        todo!()
    }
}<|MERGE_RESOLUTION|>--- conflicted
+++ resolved
@@ -86,10 +86,11 @@
 pub enum MemoryResult {
     /// Nothing
     Nop,
-<<<<<<< HEAD
+    /// Squashed instruction
     Squashed {
         wregs: RegisterFlags,
     },
+    /// Write data back to a register
     WriteReg1 {
         register: Register,
         value: Word,
@@ -100,13 +101,7 @@
         nan: bool,
         inf: bool,
     },
-=======
-    /// Squashed instruction
-    Squashed { wregs: RegisterFlags },
-    /// Write data back to a register
-    WriteReg1 { register: Register, value: Word },
-    /// Write data back to a register and the stack pointer
->>>>>>> 15fcbeee
+    /// Write data back to a register, but also update the stack pointer
     WriteReg2 {
         register: Register,
         value: Word,
